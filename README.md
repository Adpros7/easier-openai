# Easy GPT

Easy GPT is a tiny wrapper around the OpenAI Responses API that aims to make
<<<<<<< HEAD
chatting with OpenAI models simple and flexible. The package ships with
comprehensive docstrings and literal type hints to improve IDE assistance.
=======
chatting with OpenAI models simple and flexible.
>>>>>>> 91c28598

## Features

- Choose any OpenAI model by name.
- Optional streaming in both synchronous and asynchronous contexts.
- Support for `AsyncOpenAI` via async helper methods.
- Multiple assistants with independent system prompts.
- Update system prompts at runtime with `update_system_prompt`.
- Register custom function tools through `add_tool`.
- Context tracking and simple garbage collection using `clear_context`.
- API key pulled from the environment when not supplied explicitly.
<<<<<<< HEAD
- Literal types for model and role names (`ModelName`, `Role`) provide IDE
  autocompletion and safer code, while shared OpenAI clients and `dataclass`
  slots deliver faster startup.
=======

- Typed model hints via `ModelName` literals and faster startup thanks to
  shared OpenAI clients and `dataclass` slots.
=======
>>>>>>> 91c28598

## Quick start

```python
<<<<<<< HEAD
=======

>>>>>>> 91c28598
from easy_gpt import Assistant, ModelName

# IDEs will offer suggestions for ModelName values
assistant = Assistant(system_prompt="You are helpful.", model="gpt-4o-mini")
<<<<<<< HEAD
=======
=======
from easy_gpt import Assistant

assistant = Assistant(system_prompt="You are helpful.")

>>>>>>> 91c28598
print(assistant.ask("Hello, world!"))

for partial in assistant.ask_stream("Write a limerick about Python"):
    print(partial)
```

## Async usage

```python
import asyncio
from easy_gpt import Assistant

async def main():
    bot = Assistant(system_prompt="You are helpful.")
    reply = await bot.ask_async("What is 2 + 2?")
    print(reply)

asyncio.run(main())
```

## License

MIT
<<<<<<< HEAD
=======
=======

>>>>>>> 91c28598
<|MERGE_RESOLUTION|>--- conflicted
+++ resolved
@@ -1,12 +1,12 @@
 # Easy GPT
 
 Easy GPT is a tiny wrapper around the OpenAI Responses API that aims to make
-<<<<<<< HEAD
+
 chatting with OpenAI models simple and flexible. The package ships with
 comprehensive docstrings and literal type hints to improve IDE assistance.
-=======
+
 chatting with OpenAI models simple and flexible.
->>>>>>> 91c28598
+
 
 ## Features
 
@@ -18,36 +18,31 @@
 - Register custom function tools through `add_tool`.
 - Context tracking and simple garbage collection using `clear_context`.
 - API key pulled from the environment when not supplied explicitly.
-<<<<<<< HEAD
+
 - Literal types for model and role names (`ModelName`, `Role`) provide IDE
   autocompletion and safer code, while shared OpenAI clients and `dataclass`
   slots deliver faster startup.
-=======
+
 
 - Typed model hints via `ModelName` literals and faster startup thanks to
   shared OpenAI clients and `dataclass` slots.
-=======
->>>>>>> 91c28598
+
+
 
 ## Quick start
 
 ```python
-<<<<<<< HEAD
-=======
 
->>>>>>> 91c28598
+
 from easy_gpt import Assistant, ModelName
 
 # IDEs will offer suggestions for ModelName values
 assistant = Assistant(system_prompt="You are helpful.", model="gpt-4o-mini")
-<<<<<<< HEAD
-=======
-=======
+
 from easy_gpt import Assistant
 
 assistant = Assistant(system_prompt="You are helpful.")
 
->>>>>>> 91c28598
 print(assistant.ask("Hello, world!"))
 
 for partial in assistant.ask_stream("Write a limerick about Python"):
@@ -71,8 +66,4 @@
 ## License
 
 MIT
-<<<<<<< HEAD
-=======
-=======
 
->>>>>>> 91c28598
